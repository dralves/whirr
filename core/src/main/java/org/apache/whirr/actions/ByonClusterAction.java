/**
 * Licensed to the Apache Software Foundation (ASF) under one
 * or more contributor license agreements.  See the NOTICE file
 * distributed with this work for additional information
 * regarding copyright ownership.  The ASF licenses this file
 * to you under the Apache License, Version 2.0 (the
 * "License"); you may not use this file except in compliance
 * with the License.  You may obtain a copy of the License at
 *
 *     http://www.apache.org/licenses/LICENSE-2.0
 *
 * Unless required by applicable law or agreed to in writing, software
 * distributed under the License is distributed on an "AS IS" BASIS,
 * WITHOUT WARRANTIES OR CONDITIONS OF ANY KIND, either express or implied.
 * See the License for the specific language governing permissions and
 * limitations under the License.
 */

package org.apache.whirr.actions;

<<<<<<< HEAD
=======
import com.google.common.base.Function;
import com.google.common.base.Predicate;
import com.google.common.base.Predicates;
import com.google.common.collect.Collections2;
import com.google.common.collect.Iterables;
import com.google.common.collect.Lists;
import com.google.common.collect.Sets;

>>>>>>> 5c6ba210
import java.io.IOException;
import java.util.ArrayList;
import java.util.Arrays;
import java.util.Collection;
import java.util.List;
import java.util.Map;
import java.util.Set;
import java.util.concurrent.Callable;
import java.util.concurrent.ExecutionException;
import java.util.concurrent.Future;
import org.apache.commons.lang.StringUtils;
import org.apache.whirr.Cluster;
import org.apache.whirr.Cluster.Instance;
import org.apache.whirr.ClusterSpec;
import org.apache.whirr.service.ClusterActionEvent;
import org.apache.whirr.service.ClusterActionHandler;
import org.apache.whirr.service.jclouds.StatementBuilder;
import org.jclouds.compute.ComputeService;
import org.jclouds.compute.ComputeServiceContext;
import org.jclouds.compute.domain.ComputeMetadata;
import org.jclouds.compute.domain.NodeMetadata;
import org.jclouds.domain.Credentials;
import org.jclouds.scriptbuilder.domain.OsFamily;
import org.jclouds.scriptbuilder.domain.Statement;
import org.slf4j.Logger;
import org.slf4j.LoggerFactory;

import com.google.common.base.Function;
import com.google.common.collect.Collections2;
import com.google.common.collect.Iterables;
import com.google.common.collect.Lists;
import com.google.common.collect.Sets;

public class ByonClusterAction extends ScriptBasedClusterAction {

  private static final Logger LOG = LoggerFactory
      .getLogger(ByonClusterAction.class);

  private final String action;

  public ByonClusterAction(String action,
      Function<ClusterSpec, ComputeServiceContext> getCompute,
      Map<String, ClusterActionHandler> handlerMap) {
    super(getCompute, handlerMap);
    this.action = action;
  }

  @Override
  protected String getAction() {
    return action;
  }

  @Override
  protected void doAction(ClusterSpec spec, Cluster cluster,
      List<List<ClusterActionEvent>> eventsPerStage)
      throws InterruptedException, IOException {

    List<NodeMetadata> nodes = Lists.newArrayList();
    List<NodeMetadata> usedNodes = Lists.newArrayList();
    int numberAllocated = 0;
    Set<Instance> allInstances = Sets.newLinkedHashSet();
    final Credentials credentials = new Credentials(spec.getClusterUser(),
        spec.getPrivateKey());
    final ComputeService computeService = getCompute().apply(spec)
        .getComputeService();

    for (List<ClusterActionEvent> stage : eventsPerStage) {
      for (ClusterActionEvent event : stage) {
        StatementBuilder statementBuilder = event.getStatementBuilder();
        if (statementBuilder.isEmpty()) {
          continue; // skip execution if we have an empty list
        }

        if (numberAllocated == 0) {
          for (ComputeMetadata compute : computeService.listNodes()) {
            if (!(compute instanceof NodeMetadata)) {
              throw new IllegalArgumentException(
                  "Not an instance of NodeMetadata: " + compute);
            }
            nodes.add((NodeMetadata) compute);
          }
        }

        int num = event.getInstanceTemplate().getNumberOfInstances();
        final List<NodeMetadata> templateNodes = nodes.subList(numberAllocated,
            numberAllocated + num);
        numberAllocated += num;

        final Set<Instance> templateInstances = getInstances(credentials, event
            .getInstanceTemplate().getRoles(), templateNodes);
        allInstances.addAll(templateInstances);

        for (final Instance instance : templateInstances) {
          final Statement statement = statementBuilder.build(spec, instance);

<<<<<<< HEAD
          event.addEventCallable(new Callable<Void>() {
            @Override
            public Void call() throws Exception {
              LOG.info("Running script on: {}", instance.getId());
=======
      int num = entry.getKey().getNumberOfInstances();
      Predicate<NodeMetadata> unused = Predicates.not(Predicates.in(usedNodes));
      Predicate<NodeMetadata> instancePredicate = new TagsPredicate(StringUtils.split(entry.getKey().getHardwareId()));      

      List<NodeMetadata> templateNodes = new ArrayList(Collections2.filter(nodes, Predicates.and(unused, instancePredicate)));
      if (templateNodes.size() < num) {
        LOG.warn("Not enough nodes available for template " + StringUtils.join(entry.getKey().getRoles(), "+"));
      }
      templateNodes = templateNodes.subList(0, num);
      usedNodes.addAll(templateNodes);
      numberAllocated = usedNodes.size() ;
      
      final Set<Instance> templateInstances = getInstances(
          credentials, entry.getKey().getRoles(), templateNodes
      );
      allInstances.addAll(templateInstances);
      
      for (final Instance instance : templateInstances) {
        final Statement statement = statementBuilder.build(clusterSpec, instance);

        futures.add(executorService.submit(new Callable<Void>() {
          @Override
          public Void call() throws Exception {
            LOG.info("Running script on: {}", instance.getId());
>>>>>>> 5c6ba210

              if (LOG.isDebugEnabled()) {
                LOG.debug("Running script:\n{}",
                    statement.render(OsFamily.UNIX));
              }

              computeService.runScriptOnNode(instance.getId(), statement);
              LOG.info("Script run completed on: {}", instance.getId());

              return null;
            }
          });
        }
      }
    }

    fireActionEventsInParallel(spec, cluster, eventsPerStage);

    for (List<ClusterActionEvent> stageEvents : eventsPerStage) {
      for (ClusterActionEvent event : stageEvents) {
        for (Future<?> future : event.getEventFutures()) {
          try {
            future.get();
          } catch (ExecutionException e) {
            throw new IOException(e.getCause());
          }
        }
      }
    }

    if (action.equals(ClusterActionHandler.BOOTSTRAP_ACTION)) {
      cluster = new Cluster(allInstances);
      for (List<ClusterActionEvent> stageEvents : eventsPerStage) {
        for (ClusterActionEvent event : stageEvents) {
          event.setCluster(cluster);
        }
      }
    }
  }

  private Set<Instance> getInstances(final Credentials credentials,
      final Set<String> roles, Collection<NodeMetadata> nodes) {
    return Sets.newLinkedHashSet(Collections2.transform(
        Sets.newLinkedHashSet(nodes), new Function<NodeMetadata, Instance>() {
          @Override
          public Instance apply(NodeMetadata node) {
            String publicIp = Iterables.get(node.getPublicAddresses(), 0);
            return new Instance(credentials, roles, publicIp, publicIp, node
                .getId(), node);
          }
        }));
  }
<<<<<<< HEAD

=======
  
  private static class TagsPredicate implements Predicate<NodeMetadata>{
    private String[] tags;

    public TagsPredicate(String[] tags) {
      this.tags = tags;
    }

    @Override
    public boolean apply(NodeMetadata node) {
      if (tags == null) {
        return true;
      } else {
        return node.getTags().containsAll(Arrays.asList(tags));
      }
    }

  }
>>>>>>> 5c6ba210
}<|MERGE_RESOLUTION|>--- conflicted
+++ resolved
@@ -18,17 +18,6 @@
 
 package org.apache.whirr.actions;
 
-<<<<<<< HEAD
-=======
-import com.google.common.base.Function;
-import com.google.common.base.Predicate;
-import com.google.common.base.Predicates;
-import com.google.common.collect.Collections2;
-import com.google.common.collect.Iterables;
-import com.google.common.collect.Lists;
-import com.google.common.collect.Sets;
-
->>>>>>> 5c6ba210
 import java.io.IOException;
 import java.util.ArrayList;
 import java.util.Arrays;
@@ -39,6 +28,7 @@
 import java.util.concurrent.Callable;
 import java.util.concurrent.ExecutionException;
 import java.util.concurrent.Future;
+
 import org.apache.commons.lang.StringUtils;
 import org.apache.whirr.Cluster;
 import org.apache.whirr.Cluster.Instance;
@@ -57,6 +47,8 @@
 import org.slf4j.LoggerFactory;
 
 import com.google.common.base.Function;
+import com.google.common.base.Predicate;
+import com.google.common.base.Predicates;
 import com.google.common.collect.Collections2;
 import com.google.common.collect.Iterables;
 import com.google.common.collect.Lists;
@@ -113,9 +105,20 @@
         }
 
         int num = event.getInstanceTemplate().getNumberOfInstances();
-        final List<NodeMetadata> templateNodes = nodes.subList(numberAllocated,
-            numberAllocated + num);
-        numberAllocated += num;
+        Predicate<NodeMetadata> unused = Predicates.not(Predicates
+            .in(usedNodes));
+        Predicate<NodeMetadata> instancePredicate = new TagsPredicate(
+            StringUtils.split(event.getInstanceTemplate().getHardwareId()));
+
+        List<NodeMetadata> templateNodes = new ArrayList(Collections2.filter(
+            nodes, Predicates.and(unused, instancePredicate)));
+        if (templateNodes.size() < num) {
+          LOG.warn("Not enough nodes available for template "
+              + StringUtils.join(event.getInstanceTemplate().getRoles(), "+"));
+        }
+        templateNodes = templateNodes.subList(0, num);
+        usedNodes.addAll(templateNodes);
+        numberAllocated = usedNodes.size();
 
         final Set<Instance> templateInstances = getInstances(credentials, event
             .getInstanceTemplate().getRoles(), templateNodes);
@@ -124,38 +127,10 @@
         for (final Instance instance : templateInstances) {
           final Statement statement = statementBuilder.build(spec, instance);
 
-<<<<<<< HEAD
           event.addEventCallable(new Callable<Void>() {
             @Override
             public Void call() throws Exception {
               LOG.info("Running script on: {}", instance.getId());
-=======
-      int num = entry.getKey().getNumberOfInstances();
-      Predicate<NodeMetadata> unused = Predicates.not(Predicates.in(usedNodes));
-      Predicate<NodeMetadata> instancePredicate = new TagsPredicate(StringUtils.split(entry.getKey().getHardwareId()));      
-
-      List<NodeMetadata> templateNodes = new ArrayList(Collections2.filter(nodes, Predicates.and(unused, instancePredicate)));
-      if (templateNodes.size() < num) {
-        LOG.warn("Not enough nodes available for template " + StringUtils.join(entry.getKey().getRoles(), "+"));
-      }
-      templateNodes = templateNodes.subList(0, num);
-      usedNodes.addAll(templateNodes);
-      numberAllocated = usedNodes.size() ;
-      
-      final Set<Instance> templateInstances = getInstances(
-          credentials, entry.getKey().getRoles(), templateNodes
-      );
-      allInstances.addAll(templateInstances);
-      
-      for (final Instance instance : templateInstances) {
-        final Statement statement = statementBuilder.build(clusterSpec, instance);
-
-        futures.add(executorService.submit(new Callable<Void>() {
-          @Override
-          public Void call() throws Exception {
-            LOG.info("Running script on: {}", instance.getId());
->>>>>>> 5c6ba210
-
               if (LOG.isDebugEnabled()) {
                 LOG.debug("Running script:\n{}",
                     statement.render(OsFamily.UNIX));
@@ -207,11 +182,8 @@
           }
         }));
   }
-<<<<<<< HEAD
-
-=======
-  
-  private static class TagsPredicate implements Predicate<NodeMetadata>{
+
+  private static class TagsPredicate implements Predicate<NodeMetadata> {
     private String[] tags;
 
     public TagsPredicate(String[] tags) {
@@ -228,5 +200,5 @@
     }
 
   }
->>>>>>> 5c6ba210
+
 }