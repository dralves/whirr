/**
 * Licensed to the Apache Software Foundation (ASF) under one
 * or more contributor license agreements.  See the NOTICE file
 * distributed with this work for additional information
 * regarding copyright ownership.  The ASF licenses this file
 * to you under the Apache License, Version 2.0 (the
 * "License"); you may not use this file except in compliance
 * with the License.  You may obtain a copy of the License at
 *
 *     http://www.apache.org/licenses/LICENSE-2.0
 *
 * Unless required by applicable law or agreed to in writing, software
 * distributed under the License is distributed on an "AS IS" BASIS,
 * WITHOUT WARRANTIES OR CONDITIONS OF ANY KIND, either express or implied.
 * See the License for the specific language governing permissions and
 * limitations under the License.
 */

package org.apache.whirr.service;

import java.io.IOException;
import java.util.Set;

/**
 * A callback interface for cluster actions that apply to instances in a
 * given role.
 * <p>
 * <i>Implementation note.</i> {@link ClusterActionHandler} implementations are
 * discovered using a Service Provider Interface (SPI), described in
 * {@link java.util.ServiceLoader}.
 */
public interface ClusterActionHandler {
  
  String BOOTSTRAP_ACTION = "bootstrap";
  String CONFIGURE_ACTION = "configure";
  String START_ACTION  = "start";
  String STOP_ACTION = "stop";
  String CLEANUP_ACTION = "cleanup";
  String DESTROY_ACTION = "destroy";

  String getRole();

<<<<<<< HEAD
  /**
   * Returns the name of the role/service implemented by this
   * {@link ClusterActionHandler}. Role names must be globally unique.
   * 
   * @return
   */
  public abstract String getRole();

  /**
   * Returns the set of roles this role depends on. This role will not
   * configure/start:
   * <ul>
   * <li>1 - If any of the roles in the dependency list is missing or not set to
   * be installed</li>
   * <li>2 - Before any of the roles in the dependency list</li>
   * </ul>
   * 
   * @return
   */
  public abstract Set<String> getRequiredRoles();
  
  /**
   * Can be overridden to allow handlers to specify a wait time between stages.
   * For instance if there is a service whose start script returns immediately
   * but that actually takes a few seconds to start.
   * 
   * @return
   */
  public long getOnlineDelayMillis() {
    return 0L;
  }
  
=======
>>>>>>> 5c6ba210
  /**
   * Called before the action is performed, giving the implementation an
   * opportunity to specify scripts that should be run as a part of this
   * action.
   * @param event
   */
  void beforeAction(ClusterActionEvent event) throws IOException, InterruptedException;

  /**
   * Called after the action has been performed.
   * @param event
   */
  void afterAction(ClusterActionEvent event) throws IOException, InterruptedException;

}<|MERGE_RESOLUTION|>--- conflicted
+++ resolved
@@ -22,32 +22,29 @@
 import java.util.Set;
 
 /**
- * A callback interface for cluster actions that apply to instances in a
- * given role.
+ * A callback interface for cluster actions that apply to instances in a given
+ * role.
  * <p>
  * <i>Implementation note.</i> {@link ClusterActionHandler} implementations are
  * discovered using a Service Provider Interface (SPI), described in
  * {@link java.util.ServiceLoader}.
  */
 public interface ClusterActionHandler {
-  
+
   String BOOTSTRAP_ACTION = "bootstrap";
   String CONFIGURE_ACTION = "configure";
-  String START_ACTION  = "start";
+  String START_ACTION = "start";
   String STOP_ACTION = "stop";
   String CLEANUP_ACTION = "cleanup";
   String DESTROY_ACTION = "destroy";
 
-  String getRole();
-
-<<<<<<< HEAD
   /**
    * Returns the name of the role/service implemented by this
    * {@link ClusterActionHandler}. Role names must be globally unique.
    * 
    * @return
    */
-  public abstract String getRole();
+  String getRole();
 
   /**
    * Returns the set of roles this role depends on. This role will not
@@ -60,8 +57,8 @@
    * 
    * @return
    */
-  public abstract Set<String> getRequiredRoles();
-  
+  Set<String> getRequiredRoles();
+
   /**
    * Can be overridden to allow handlers to specify a wait time between stages.
    * For instance if there is a service whose start script returns immediately
@@ -69,24 +66,23 @@
    * 
    * @return
    */
-  public long getOnlineDelayMillis() {
-    return 0L;
-  }
-  
-=======
->>>>>>> 5c6ba210
+  long getOnlineDelayMillis();
+
   /**
    * Called before the action is performed, giving the implementation an
-   * opportunity to specify scripts that should be run as a part of this
-   * action.
+   * opportunity to specify scripts that should be run as a part of this action.
+   * 
    * @param event
    */
-  void beforeAction(ClusterActionEvent event) throws IOException, InterruptedException;
+  void beforeAction(ClusterActionEvent event) throws IOException,
+      InterruptedException;
 
   /**
    * Called after the action has been performed.
+   * 
    * @param event
    */
-  void afterAction(ClusterActionEvent event) throws IOException, InterruptedException;
+  void afterAction(ClusterActionEvent event) throws IOException,
+      InterruptedException;
 
 }