--- conflicted
+++ resolved
@@ -48,19 +48,19 @@
   private static final Logger LOG = LoggerFactory
       .getLogger(ClusterActionHandler.class);
 
-<<<<<<< HEAD
   @Override
   public Set<String> getRequiredRoles() {
     return ImmutableSet.of();
   }
-
+  
   @Override
-  public void beforeAction(ClusterActionEvent event) throws IOException,
-      InterruptedException {
-=======
+  public long getOnlineDelayMillis()  {
+    return 0L;
+  }
+
+  
   public void beforeAction(ClusterActionEvent event)
       throws IOException, InterruptedException{
->>>>>>> 5c6ba210
     if (event.getAction().equals(BOOTSTRAP_ACTION)) {
       beforeBootstrap(event);
     } else if (event.getAction().equals(CONFIGURE_ACTION)) {
@@ -78,14 +78,9 @@
     }
   }
 
-<<<<<<< HEAD
   @Override
   public void afterAction(ClusterActionEvent event) throws IOException,
       InterruptedException {
-=======
-  public void afterAction(ClusterActionEvent event)
-      throws IOException, InterruptedException {
->>>>>>> 5c6ba210
     if (event.getAction().equals(BOOTSTRAP_ACTION)) {
       afterBootstrap(event);
     } else if (event.getAction().equals(CONFIGURE_ACTION)) {
@@ -179,15 +174,9 @@
   protected Configuration getConfiguration(ClusterSpec clusterSpec,
       String defaultsPropertiesFile) throws IOException {
     try {
-<<<<<<< HEAD
-      return getConfiguration(clusterSpec, new PropertiesConfiguration(
-          defaultsPropertiesFile));
-    } catch (ConfigurationException e) {
-=======
       return getConfiguration(clusterSpec,
           new PropertiesConfiguration(getClass().getClassLoader().getResource(defaultsPropertiesFile)));
     } catch(ConfigurationException e) {
->>>>>>> 5c6ba210
       throw new IOException("Error loading " + defaultsPropertiesFile, e);
     }
   }
